--- conflicted
+++ resolved
@@ -3,11 +3,7 @@
 // Router works great as a stand-alone package or in combintation with other
 // packages in the Humble Framework (https://github.com/go-humble/humble).
 //
-<<<<<<< HEAD
-// Version 0.2.0
-=======
 // Version 0.2.1
->>>>>>> 75217877
 //
 // Router supports the following features:
 //
