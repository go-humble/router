// Package router is a router for client-side web applications written in pure
// go which compiles to javascript via gopherjs
// (https://github.com/gopherjs/gopherjs).
//
<<<<<<< HEAD
// Version 0.2.3
=======
// Version 0.3.0
>>>>>>> a7c339f6
//
// Router supports the following features:
//
//   - Write code in pure go. It feels like go, follows go idioms, and
//     compiles with the go tools.
//   - Each route consists of a path and a handler function which is
//     triggered when path matches.
//   - Routes can have parameters, which are passed through as an
//     argument to handler functions.
//   - Router uses history.pushState and listens to the onpopstate
//     event in browsers that support it. In older browsers it
//     automatically falls back to using a hash.
//   - Router can be configured to automatically intercept link click
//     events, triggering the appropriate route instead of requesting
//     a new page.
//
// For the full source code, a getting started guide, and more information visit
// https://github.com/go-humble/router.
package router<|MERGE_RESOLUTION|>--- conflicted
+++ resolved
@@ -2,11 +2,7 @@
 // go which compiles to javascript via gopherjs
 // (https://github.com/gopherjs/gopherjs).
 //
-<<<<<<< HEAD
-// Version 0.2.3
-=======
 // Version 0.3.0
->>>>>>> a7c339f6
 //
 // Router supports the following features:
 //
