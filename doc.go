// Package router is a router for client-side web applications written in pure
// go which compiles to javascript via gopherjs
// (https://github.com/gopherjs/gopherjs).
//
<<<<<<< HEAD
// Version 0.2.2
=======
// Version 0.2.3
>>>>>>> 6d508a93
//
// Router supports the following features:
//
//   - Write code in pure go. It feels like go, follows go idioms, and
//     compiles with the go tools.
//   - Each route consists of a path and a handler function which is
//     triggered when path matches.
//   - Routes can have parameters, which are passed through as an
//     argument to handler functions.
//   - Router uses history.pushState and listens to the onpopstate
//     event in browsers that support it. In older browsers it
//     automatically falls back to using a hash.
//   - Router can be configured to automatically intercept link click
//     events, triggering the appropriate route instead of requesting
//     a new page.
//
// For the full source code, a getting started guide, and more information visit
// https://github.com/go-humble/router.
package router<|MERGE_RESOLUTION|>--- conflicted
+++ resolved
@@ -2,11 +2,7 @@
 // go which compiles to javascript via gopherjs
 // (https://github.com/gopherjs/gopherjs).
 //
-<<<<<<< HEAD
-// Version 0.2.2
-=======
 // Version 0.2.3
->>>>>>> 6d508a93
 //
 // Router supports the following features:
 //
